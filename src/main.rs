#![forbid(unsafe_code)]
#![allow(irrefutable_let_patterns)]
#![allow(clippy::too_many_arguments)]
#![allow(clippy::large_enum_variant)]
// These are useless.
#![allow(clippy::upper_case_acronyms)]
#![allow(clippy::inconsistent_struct_constructor)]

extern crate rg3d;
#[macro_use]
extern crate lazy_static;
extern crate directories;

pub mod asset;
pub mod camera;
pub mod command;
pub mod configurator;
pub mod gui;
pub mod inspector;
pub mod interaction;
pub mod light;
pub mod log;
pub mod material;
pub mod menu;
pub mod overlay;
pub mod physics;
pub mod preview;
pub mod project_dirs;
pub mod scene;
pub mod settings;
pub mod sidebar;
pub mod utils;
pub mod world;

<<<<<<< HEAD
use crate::asset::AssetItem;
use crate::command::Command;
use crate::inspector::Inspector;
use crate::scene::commands::SceneCommand;
=======
use crate::world::physics::PhysicsViewer;
>>>>>>> dd4a0aa2
use crate::{
    asset::{AssetBrowser, AssetItem, AssetKind},
    camera::CameraController,
    command::{panel::CommandStackViewer, Command, CommandStack},
    configurator::Configurator,
    gui::make_dropdown_list_option,
    interaction::{
        move_mode::MoveInteractionMode,
        navmesh::{
            data_model::{Navmesh, NavmeshTriangle, NavmeshVertex},
            EditNavmeshMode, NavmeshPanel,
        },
        rotate_mode::RotateInteractionMode,
        scale_mode::ScaleInteractionMode,
        select_mode::SelectInteractionMode,
        terrain::TerrainInteractionMode,
        InteractionMode, InteractionModeKind, InteractionModeTrait,
    },
    light::LightPanel,
    log::Log,
    material::MaterialEditor,
    menu::{Menu, MenuContext},
    overlay::OverlayRenderPass,
    physics::Physics,
    scene::{
        commands::{
            graph::LoadModelCommand, make_delete_selection_command, mesh::SetMeshTextureCommand,
            particle_system::SetParticleSystemTextureCommand, sound::DeleteSoundSourceCommand,
            sprite::SetSpriteTextureCommand, ChangeSelectionCommand, CommandGroup, PasteCommand,
            SceneCommand, SceneContext,
        },
        EditorScene, Selection,
    },
    settings::{Settings, SettingsSectionKind},
    sidebar::SideBar,
    utils::path_fixer::PathFixer,
    world::graph::SceneGraphViewer,
    world::sound::SoundPanel,
};
use rg3d::{
    core::{
        algebra::{Point3, Vector2},
        color::Color,
        math::aabb::AxisAlignedBoundingBox,
        pool::{Handle, Pool},
        scope_profile,
    },
    dpi::LogicalSize,
    engine::resource_manager::{MaterialSearchOptions, TextureImportOptions},
    event::{Event, WindowEvent},
    event_loop::{ControlFlow, EventLoop},
    gui::{
        border::BorderBuilder,
        brush::Brush,
        button::ButtonBuilder,
        canvas::CanvasBuilder,
        dock::{DockingManagerBuilder, TileBuilder, TileContent},
        draw,
        dropdown_list::DropdownListBuilder,
        file_browser::{FileBrowserMode, FileSelectorBuilder, Filter},
        grid::{Column, GridBuilder, Row},
        image::Image,
        image::ImageBuilder,
        message::UiMessage,
        message::{
            ButtonMessage, FileSelectorMessage, ImageMessage, KeyCode, MessageBoxMessage,
            MessageDirection, MouseButton, UiMessageData, WidgetMessage, WindowMessage,
        },
        message::{DropdownListMessage, TextBoxMessage},
        messagebox::{MessageBoxBuilder, MessageBoxButtons, MessageBoxResult},
        stack_panel::StackPanelBuilder,
        text::TextBuilder,
        text_box::TextBoxBuilder,
        ttf::Font,
        widget::WidgetBuilder,
        window::{WindowBuilder, WindowTitle},
        BuildContext, HorizontalAlignment, Orientation, Thickness, UiNode, UserInterface,
        VerticalAlignment,
    },
    material::{Material, PropertyValue},
    resource::texture::{CompressionOptions, Texture, TextureKind, TextureState},
    scene::{
        base::BaseBuilder,
        debug::{Line, SceneDrawingContext},
        graph::Graph,
        mesh::{
            buffer::{VertexAttributeUsage, VertexReadTrait},
            Mesh,
        },
        node::Node,
        Scene,
    },
    utils::{into_gui_texture, log::MessageKind, translate_cursor_icon, translate_event},
};
use std::{
    fs,
    io::Write,
    path::{Path, PathBuf},
    str::from_utf8,
    sync::{
        mpsc::{self, Receiver, Sender},
        Arc, Mutex,
    },
    time::Instant,
};

pub const MSG_SYNC_FLAG: u64 = 1;

pub fn send_sync_message(ui: &UserInterface, mut msg: UiMessage) {
    msg.flags = MSG_SYNC_FLAG;
    ui.send_message(msg);
}

type GameEngine = rg3d::engine::Engine;

lazy_static! {
    // This checks release.toml debug handle and at
    // the same time checks if program is installed
    static ref DEBUG_HANDLE: bool = {
        let release_toml = project_dirs::resources_dir("release.toml");
        if release_toml.exists() {
            let file = fs::read(release_toml).unwrap();
            from_utf8(&file)
                .unwrap()
                .parse::<toml::Value>()
                .unwrap()["debug-mode"]
                .as_bool()
                .unwrap()
        } else {
            true
        }
    };

    // This constant gives DEBUG_HANDLE value to config_dir and data_dir
    // functions and checks if config and data dir are created.
    static ref TEST_EXISTENCE: bool = {
        if !(*DEBUG_HANDLE) {
            // We check if config and data dir exists
            if !project_dirs::data_dir("").exists() {
                // If there's aren't any, we create them.
                fs::create_dir(project_dirs::config_dir("")).unwrap();
                fs::create_dir(project_dirs::data_dir("")).unwrap();
            }

            true
        } else {
            false
        }
    };

    static ref CONFIG_DIR: Mutex<PathBuf> = Mutex::new(project_dirs::working_config_dir(""));
    static ref DATA_DIR: Mutex<PathBuf> = Mutex::new(project_dirs::working_data_dir(""));
}

pub fn load_image(data: &[u8]) -> Option<draw::SharedTexture> {
    Some(into_gui_texture(
        Texture::load_from_memory(data, CompressionOptions::NoCompression).ok()?,
    ))
}

pub fn make_color_material(color: Color) -> Arc<Mutex<Material>> {
    let mut material = Material::standard();
    material
        .set_property("diffuseColor", PropertyValue::Color(color))
        .unwrap();
    Arc::new(Mutex::new(material))
}

pub fn set_mesh_diffuse_color(mesh: &mut Mesh, color: Color) {
    for surface in mesh.surfaces() {
        surface
            .material()
            .lock()
            .unwrap()
            .set_property("diffuseColor", PropertyValue::Color(color))
            .unwrap();
    }
}

pub fn create_terrain_layer_material() -> Arc<Mutex<Material>> {
    let mut material = Material::standard_terrain();
    material
        .set_property(
            "texCoordScale",
            PropertyValue::Vector2(Vector2::new(10.0, 10.0)),
        )
        .unwrap();
    Arc::new(Mutex::new(material))
}

pub struct ScenePreview {
    frame: Handle<UiNode>,
    window: Handle<UiNode>,
    last_mouse_pos: Option<Vector2<f32>>,
    click_mouse_pos: Option<Vector2<f32>>,
    selection_frame: Handle<UiNode>,
    // Side bar stuff
    select_mode: Handle<UiNode>,
    move_mode: Handle<UiNode>,
    rotate_mode: Handle<UiNode>,
    scale_mode: Handle<UiNode>,
    navmesh_mode: Handle<UiNode>,
    terrain_mode: Handle<UiNode>,
    sender: Sender<Message>,
}

pub fn make_relative_path<P: AsRef<Path>>(path: P) -> PathBuf {
    // Strip working directory from file name.
    let relative_path = path
        .as_ref()
        .canonicalize()
        .unwrap()
        .strip_prefix(std::env::current_dir().unwrap().canonicalize().unwrap())
        .unwrap()
        .to_owned();

    rg3d::core::replace_slashes(relative_path)
}

pub struct ModelImportDialog {
    // View
    pub window: Handle<UiNode>,
    options: Handle<UiNode>,
    path_field: Handle<UiNode>,
    path_selector: Handle<UiNode>,
    select_path: Handle<UiNode>,
    ok: Handle<UiNode>,
    cancel: Handle<UiNode>,
    path_selection_section: Handle<UiNode>,

    // Data model
    model_path: PathBuf,
    material_search_options: MaterialSearchOptions,
}

impl ModelImportDialog {
    pub fn new(ctx: &mut BuildContext) -> Self {
        let options;
        let select_path;
        let path_field;
        let ok;
        let cancel;
        let path_selection_section;
        let window = WindowBuilder::new(WidgetBuilder::new().with_width(400.0).with_height(135.0))
            .open(false)
            .with_title(WindowTitle::text("Import Model"))
            .with_content(
                GridBuilder::new(
                    WidgetBuilder::new()
                        .with_child(
                            TextBuilder::new(
                                WidgetBuilder::new()
                                    .on_row(0)
                                    .with_margin(Thickness::uniform(1.0)),
                            )
                            .with_text("Please select the material search options.")
                            .build(ctx),
                        )
                        .with_child(
                            GridBuilder::new(
                                WidgetBuilder::new()
                                    .with_margin(Thickness::uniform(1.0))
                                    .on_row(1)
                                    .with_child(
                                        TextBuilder::new(WidgetBuilder::new().on_column(0))
                                            .with_text("Options")
                                            .with_vertical_text_alignment(VerticalAlignment::Center)
                                            .build(ctx),
                                    )
                                    .with_child({
                                        options = DropdownListBuilder::new(
                                            WidgetBuilder::new().on_column(1),
                                        )
                                        .with_items(vec![
                                            make_dropdown_list_option(ctx, "Recursive Up"),
                                            make_dropdown_list_option(ctx, "Materials Directory"),
                                            make_dropdown_list_option(ctx, "Working Directory"),
                                        ])
                                        .with_selected(0)
                                        .with_close_on_selection(true)
                                        .build(ctx);
                                        options
                                    }),
                            )
                            .add_column(Column::strict(100.0))
                            .add_column(Column::stretch())
                            .add_row(Row::strict(26.0))
                            .build(ctx),
                        )
                        .with_child({
                            path_selection_section = GridBuilder::new(
                                WidgetBuilder::new()
                                    .with_margin(Thickness::uniform(1.0))
                                    .on_row(2)
                                    .with_visibility(false)
                                    .with_child({
                                        path_field = TextBoxBuilder::new(
                                            WidgetBuilder::new().with_enabled(false).on_column(0),
                                        )
                                        .with_vertical_text_alignment(VerticalAlignment::Center)
                                        .build(ctx);
                                        path_field
                                    })
                                    .with_child({
                                        select_path =
                                            ButtonBuilder::new(WidgetBuilder::new().on_column(1))
                                                .with_text("...")
                                                .build(ctx);
                                        select_path
                                    }),
                            )
                            .add_column(Column::stretch())
                            .add_column(Column::strict(26.0))
                            .add_row(Row::strict(26.0))
                            .build(ctx);
                            path_selection_section
                        })
                        .with_child(
                            StackPanelBuilder::new(
                                WidgetBuilder::new()
                                    .with_horizontal_alignment(HorizontalAlignment::Right)
                                    .on_row(4)
                                    .with_child({
                                        ok = ButtonBuilder::new(
                                            WidgetBuilder::new().with_width(100.0),
                                        )
                                        .with_text("OK")
                                        .build(ctx);
                                        ok
                                    })
                                    .with_child({
                                        cancel = ButtonBuilder::new(
                                            WidgetBuilder::new().with_width(100.0),
                                        )
                                        .with_text("Cancel")
                                        .build(ctx);
                                        cancel
                                    }),
                            )
                            .with_orientation(Orientation::Horizontal)
                            .build(ctx),
                        ),
                )
                .add_row(Row::auto())
                .add_row(Row::auto())
                .add_row(Row::auto())
                .add_row(Row::stretch())
                .add_row(Row::strict(26.0))
                .add_column(Column::stretch())
                .build(ctx),
            )
            .build(ctx);

        let path_selector = FileSelectorBuilder::new(
            WindowBuilder::new(WidgetBuilder::new().with_width(300.0).with_height(500.0))
                .open(false),
        )
        .with_filter(Filter::new(|p: &Path| p.is_dir()))
        .with_path(".")
        .build(ctx);

        Self {
            window,
            options,
            ok,
            cancel,
            select_path,
            path_selector,
            path_field,
            model_path: Default::default(),
            path_selection_section,
            material_search_options: MaterialSearchOptions::RecursiveUp,
        }
    }

    pub fn set_working_directory(&mut self, engine: &mut GameEngine, dir: &Path) {
        assert!(dir.is_dir());

        engine
            .user_interface
            .send_message(FileSelectorMessage::root(
                self.path_selector,
                MessageDirection::ToWidget,
                Some(dir.to_owned()),
            ));
    }

    pub fn open(&mut self, model_path: PathBuf, ui: &UserInterface) {
        self.model_path = model_path;

        ui.send_message(WindowMessage::open_modal(
            self.window,
            MessageDirection::ToWidget,
            true,
        ));
    }

    pub fn handle_ui_message(
        &mut self,
        message: &UiMessage,
        ui: &UserInterface,
        sender: &Sender<Message>,
    ) {
        match message.data() {
            UiMessageData::Button(ButtonMessage::Click) => {
                if message.destination() == self.ok {
                    ui.send_message(WindowMessage::close(
                        self.window,
                        MessageDirection::ToWidget,
                    ));

                    sender
                        .send(Message::do_scene_command(LoadModelCommand::new(
                            self.model_path.clone(),
                            self.material_search_options.clone(),
                        )))
                        .unwrap();
                } else if message.destination() == self.cancel {
                    ui.send_message(WindowMessage::close(
                        self.window,
                        MessageDirection::ToWidget,
                    ));
                } else if message.destination() == self.select_path {
                    ui.send_message(WindowMessage::open_modal(
                        self.path_selector,
                        MessageDirection::ToWidget,
                        true,
                    ));
                }
            }
            UiMessageData::DropdownList(DropdownListMessage::SelectionChanged(Some(value)))
                if message.destination() == self.options =>
            {
                let show_path_selection_options = match *value {
                    0 => {
                        self.material_search_options = MaterialSearchOptions::RecursiveUp;
                        false
                    }
                    1 => {
                        self.material_search_options =
                            MaterialSearchOptions::MaterialsDirectory(PathBuf::from("."));
                        true
                    }
                    2 => {
                        self.material_search_options = MaterialSearchOptions::WorkingDirectory;
                        false
                    }
                    _ => unreachable!(),
                };

                ui.send_message(WidgetMessage::visibility(
                    self.path_selection_section,
                    MessageDirection::ToWidget,
                    show_path_selection_options,
                ));
            }
            UiMessageData::FileSelector(FileSelectorMessage::Commit(path))
                if message.destination() == self.path_selector =>
            {
                ui.send_message(TextBoxMessage::text(
                    self.path_field,
                    MessageDirection::ToWidget,
                    path.to_string_lossy().to_string(),
                ));

                self.material_search_options =
                    MaterialSearchOptions::MaterialsDirectory(path.clone());
            }
            _ => (),
        }
    }
}

impl ScenePreview {
    pub fn new(engine: &mut GameEngine, sender: Sender<Message>) -> Self {
        let ctx = &mut engine.user_interface.build_ctx();

        let frame;
        let select_mode;
        let move_mode;
        let rotate_mode;
        let scale_mode;
        let navmesh_mode;
        let terrain_mode;
        let selection_frame;
        let window = WindowBuilder::new(WidgetBuilder::new())
            .can_close(false)
            .can_minimize(false)
            .with_content(
                GridBuilder::new(
                    WidgetBuilder::new()
                        .with_child({
                            frame = ImageBuilder::new(
                                WidgetBuilder::new()
                                    .on_row(0)
                                    .on_column(1)
                                    .with_allow_drop(true),
                            )
                            .with_flip(true)
                            .build(ctx);
                            frame
                        })
                        .with_child(
                            CanvasBuilder::new(WidgetBuilder::new().on_column(1).with_child({
                                selection_frame = BorderBuilder::new(
                                    WidgetBuilder::new()
                                        .with_visibility(false)
                                        .with_background(Brush::Solid(Color::from_rgba(
                                            255, 255, 255, 40,
                                        )))
                                        .with_foreground(Brush::Solid(Color::opaque(0, 255, 0))),
                                )
                                .with_stroke_thickness(Thickness::uniform(1.0))
                                .build(ctx);
                                selection_frame
                            }))
                            .build(ctx),
                        )
                        .with_child(
                            StackPanelBuilder::new(
                                WidgetBuilder::new()
                                    .with_margin(Thickness::uniform(1.0))
                                    .on_row(0)
                                    .on_column(0)
                                    .with_child({
                                        select_mode = ButtonBuilder::new(
                                            WidgetBuilder::new()
                                                .with_margin(Thickness::uniform(1.0)),
                                        )
                                        .with_content(
                                            ImageBuilder::new(
                                                WidgetBuilder::new()
                                                    .with_margin(Thickness::uniform(1.0))
                                                    .with_width(32.0)
                                                    .with_height(32.0),
                                            )
                                            .with_opt_texture(load_image(include_bytes!(
                                                "../resources/embed/select.png"
                                            )))
                                            .build(ctx),
                                        )
                                        .build(ctx);
                                        select_mode
                                    })
                                    .with_child({
                                        move_mode = ButtonBuilder::new(
                                            WidgetBuilder::new()
                                                .with_margin(Thickness::uniform(1.0)),
                                        )
                                        .with_content(
                                            ImageBuilder::new(
                                                WidgetBuilder::new()
                                                    .with_margin(Thickness::uniform(1.0))
                                                    .with_width(32.0)
                                                    .with_height(32.0),
                                            )
                                            .with_opt_texture(load_image(include_bytes!(
                                                "../resources/embed/move_arrow.png"
                                            )))
                                            .build(ctx),
                                        )
                                        .build(ctx);
                                        move_mode
                                    })
                                    .with_child({
                                        rotate_mode = ButtonBuilder::new(
                                            WidgetBuilder::new()
                                                .with_margin(Thickness::uniform(1.0)),
                                        )
                                        .with_content(
                                            ImageBuilder::new(
                                                WidgetBuilder::new()
                                                    .with_margin(Thickness::uniform(1.0))
                                                    .with_width(32.0)
                                                    .with_height(32.0),
                                            )
                                            .with_opt_texture(load_image(include_bytes!(
                                                "../resources/embed/rotate_arrow.png"
                                            )))
                                            .build(ctx),
                                        )
                                        .build(ctx);
                                        rotate_mode
                                    })
                                    .with_child({
                                        scale_mode = ButtonBuilder::new(
                                            WidgetBuilder::new()
                                                .with_margin(Thickness::uniform(1.0)),
                                        )
                                        .with_content(
                                            ImageBuilder::new(
                                                WidgetBuilder::new()
                                                    .with_width(32.0)
                                                    .with_height(32.0),
                                            )
                                            .with_opt_texture(load_image(include_bytes!(
                                                "../resources/embed/scale_arrow.png"
                                            )))
                                            .build(ctx),
                                        )
                                        .build(ctx);
                                        scale_mode
                                    })
                                    .with_child({
                                        navmesh_mode = ButtonBuilder::new(
                                            WidgetBuilder::new()
                                                .with_margin(Thickness::uniform(1.0)),
                                        )
                                        .with_content(
                                            ImageBuilder::new(
                                                WidgetBuilder::new()
                                                    .with_width(32.0)
                                                    .with_height(32.0),
                                            )
                                            .with_opt_texture(load_image(include_bytes!(
                                                "../resources/embed/navmesh.png"
                                            )))
                                            .build(ctx),
                                        )
                                        .build(ctx);
                                        navmesh_mode
                                    })
                                    .with_child({
                                        terrain_mode = ButtonBuilder::new(
                                            WidgetBuilder::new()
                                                .with_margin(Thickness::uniform(1.0)),
                                        )
                                        .with_content(
                                            ImageBuilder::new(
                                                WidgetBuilder::new()
                                                    .with_width(32.0)
                                                    .with_height(32.0),
                                            )
                                            .with_opt_texture(load_image(include_bytes!(
                                                "../resources/embed/terrain.png"
                                            )))
                                            .build(ctx),
                                        )
                                        .build(ctx);
                                        terrain_mode
                                    }),
                            )
                            .build(ctx),
                        ),
                )
                .add_row(Row::stretch())
                .add_column(Column::auto())
                .add_column(Column::stretch())
                .build(ctx),
            )
            .with_title(WindowTitle::text("Scene Preview"))
            .build(ctx);

        Self {
            sender,
            window,
            frame,
            last_mouse_pos: None,
            move_mode,
            rotate_mode,
            scale_mode,
            selection_frame,
            select_mode,
            navmesh_mode,
            terrain_mode,
            click_mouse_pos: None,
        }
    }
}

impl ScenePreview {
    fn handle_ui_message(&mut self, message: &UiMessage, ui: &UserInterface) {
        scope_profile!();

        match &message.data() {
            UiMessageData::Button(ButtonMessage::Click) => {
                if message.destination() == self.scale_mode {
                    self.sender
                        .send(Message::SetInteractionMode(InteractionModeKind::Scale))
                        .unwrap();
                } else if message.destination() == self.rotate_mode {
                    self.sender
                        .send(Message::SetInteractionMode(InteractionModeKind::Rotate))
                        .unwrap();
                } else if message.destination() == self.move_mode {
                    self.sender
                        .send(Message::SetInteractionMode(InteractionModeKind::Move))
                        .unwrap();
                } else if message.destination() == self.select_mode {
                    self.sender
                        .send(Message::SetInteractionMode(InteractionModeKind::Select))
                        .unwrap();
                } else if message.destination() == self.navmesh_mode {
                    self.sender
                        .send(Message::SetInteractionMode(InteractionModeKind::Navmesh))
                        .unwrap();
                } else if message.destination() == self.terrain_mode {
                    self.sender
                        .send(Message::SetInteractionMode(InteractionModeKind::Terrain))
                        .unwrap();
                }
            }
            UiMessageData::Widget(WidgetMessage::MouseDown { button, .. }) => {
                if ui.is_node_child_of(message.destination(), self.move_mode)
                    && *button == MouseButton::Right
                {
                    self.sender
                        .send(Message::OpenSettings(SettingsSectionKind::MoveModeSettings))
                        .unwrap();
                }
            }
            _ => {}
        }
    }
}

#[derive(Debug)]
pub enum Message {
    DoSceneCommand(SceneCommand),
    UndoSceneCommand,
    RedoSceneCommand,
    ClearSceneCommandStack,
    SelectionChanged,
    SyncToModel,
    SaveScene(PathBuf),
    LoadScene(PathBuf),
    CloseScene,
    SetInteractionMode(InteractionModeKind),
    Log(String),
    Configure { working_directory: PathBuf },
    NewScene,
    Exit { force: bool },
    OpenSettings(SettingsSectionKind),
    OpenMaterialEditor(Arc<Mutex<Material>>),
    ShowInAssetBrowser(PathBuf),
}

impl Message {
    pub fn do_scene_command<C: Command>(cmd: C) -> Self {
        Self::DoSceneCommand(SceneCommand::new(cmd))
    }
}

pub fn make_scene_file_filter() -> Filter {
    Filter::new(|p: &Path| {
        if let Some(ext) = p.extension() {
            ext.to_string_lossy().as_ref() == "rgs"
        } else {
            p.is_dir()
        }
    })
}

pub fn make_save_file_selector(ctx: &mut BuildContext) -> Handle<UiNode> {
    FileSelectorBuilder::new(
        WindowBuilder::new(WidgetBuilder::new().with_width(300.0).with_height(400.0))
            .with_title(WindowTitle::Text("Save Scene As".into()))
            .open(false),
    )
    .with_mode(FileBrowserMode::Save {
        default_file_name: PathBuf::from("unnamed.rgs"),
    })
    .with_path("./")
    .with_filter(make_scene_file_filter())
    .build(ctx)
}

struct Editor {
    sidebar: SideBar,
    scene: Option<EditorScene>,
    command_stack: CommandStack,
    message_sender: Sender<Message>,
    message_receiver: Receiver<Message>,
    interaction_modes: Vec<InteractionMode>,
    current_interaction_mode: Option<InteractionModeKind>,
    world_outliner: SceneGraphViewer,
    root_grid: Handle<UiNode>,
    preview: ScenePreview,
    asset_browser: AssetBrowser,
    exit_message_box: Handle<UiNode>,
    save_file_selector: Handle<UiNode>,
    light_panel: LightPanel,
    sound_panel: SoundPanel,
    menu: Menu,
    exit: bool,
    configurator: Configurator,
    log: Log,
    command_stack_viewer: CommandStackViewer,
    validation_message_box: Handle<UiNode>,
    navmesh_panel: NavmeshPanel,
    settings: Settings,
    model_import_dialog: ModelImportDialog,
    path_fixer: PathFixer,
    material_editor: MaterialEditor,
<<<<<<< HEAD
    inspector: Inspector,
=======
    physics_viewer: PhysicsViewer,
>>>>>>> dd4a0aa2
}

impl Editor {
    fn new(engine: &mut GameEngine) -> Self {
        let (message_sender, message_receiver) = mpsc::channel();

        *rg3d::gui::DEFAULT_FONT.0.lock().unwrap() = Font::from_memory(
            include_bytes!("../resources/embed/arial.ttf").to_vec(),
            14.0,
            Font::default_char_set(),
        )
        .unwrap();

        let configurator = Configurator::new(
            message_sender.clone(),
            &mut engine.user_interface.build_ctx(),
        );
        engine
            .user_interface
            .send_message(WindowMessage::open_modal(
                configurator.window,
                MessageDirection::ToWidget,
                true,
            ));

        let mut settings = Settings::default();

        match Settings::load() {
            Ok(s) => {
                settings = s;

                println!("Editor settings were loaded successfully!");

                match engine
                    .renderer
                    .set_quality_settings(&settings.graphics.quality)
                {
                    Ok(_) => {
                        println!("Graphics settings were applied successfully!");
                    }
                    Err(e) => {
                        println!("Failed to apply graphics settings! Reason: {:?}", e)
                    }
                }
            }
            Err(e) => {
                println!(
                    "Failed to load settings, fallback to default. Reason: {:?}",
                    e
                )
            }
        }

        let preview = ScenePreview::new(engine, message_sender.clone());
        let asset_browser = AssetBrowser::new(engine);
        let menu = Menu::new(engine, message_sender.clone(), &settings);
        let light_panel = LightPanel::new(engine);
        let physics_viewer = PhysicsViewer::new(engine);

        let ctx = &mut engine.user_interface.build_ctx();
        let sidebar = SideBar::new(ctx, message_sender.clone());
        let navmesh_panel = NavmeshPanel::new(ctx, message_sender.clone());
        let world_outliner = SceneGraphViewer::new(ctx, message_sender.clone());
        let command_stack_viewer = CommandStackViewer::new(ctx, message_sender.clone());
        let sound_panel = SoundPanel::new(ctx);
        let log = Log::new(ctx);
        let model_import_dialog = ModelImportDialog::new(ctx);
        let inspector = Inspector::new(ctx, message_sender.clone());

        let root_grid = GridBuilder::new(
            WidgetBuilder::new()
                .with_width(engine.renderer.get_frame_size().0 as f32)
                .with_height(engine.renderer.get_frame_size().1 as f32)
                .with_child(menu.menu)
                .with_child(
                    DockingManagerBuilder::new(WidgetBuilder::new().on_row(1).with_child({
                        TileBuilder::new(WidgetBuilder::new())
                            .with_content(TileContent::VerticalTiles {
                                splitter: 0.75,
                                tiles: [
                                    TileBuilder::new(WidgetBuilder::new())
                                        .with_content(TileContent::HorizontalTiles {
                                            splitter: 0.25,
                                            tiles: [
                                                TileBuilder::new(WidgetBuilder::new())
                                                    .with_content(TileContent::VerticalTiles {
                                                        splitter: 0.5,
                                                        tiles: [
                                                            TileBuilder::new(WidgetBuilder::new())
                                                                .with_content(TileContent::Window(
                                                                    world_outliner.window,
                                                                ))
                                                                .build(ctx),
                                                            TileBuilder::new(WidgetBuilder::new())
                                                                .with_content(
                                                                    TileContent::VerticalTiles {
                                                                        splitter: 0.5,
                                                                        tiles: [
                                                                            TileBuilder::new(
                                                                                WidgetBuilder::new(
                                                                                ),
                                                                            )
                                                                            .with_content(
                                                                                TileContent::Window(
                                                                                    sound_panel
                                                                                        .window,
                                                                                ),
                                                                            )
                                                                            .build(ctx),
                                                                            TileBuilder::new(
                                                                                WidgetBuilder::new(
                                                                                ),
                                                                            )
                                                                            .with_content(
                                                                                TileContent::Window(
                                                                                    physics_viewer
                                                                                        .window,
                                                                                ),
                                                                            )
                                                                            .build(ctx),
                                                                        ],
                                                                    },
                                                                )
                                                                .build(ctx),
                                                        ],
                                                    })
                                                    .build(ctx),
                                                TileBuilder::new(WidgetBuilder::new())
                                                    .with_content(TileContent::HorizontalTiles {
                                                        splitter: 0.66,
                                                        tiles: [
                                                            TileBuilder::new(WidgetBuilder::new())
                                                                .with_content(TileContent::Window(
                                                                    preview.window,
                                                                ))
                                                                .build(ctx),
                                                            TileBuilder::new(WidgetBuilder::new())
                                                                .with_content(
                                                                    TileContent::VerticalTiles {
                                                                        splitter: 0.5,
                                                                        tiles: [
                                                                            TileBuilder::new(
                                                                                WidgetBuilder::new(
                                                                                ),
                                                                            )
                                                                            .with_content(
                                                                                TileContent::Window(
                                                                                    sidebar.window,
                                                                                ),
                                                                            )
                                                                            .build(ctx),
                                                                            TileBuilder::new(
                                                                                WidgetBuilder::new(
                                                                                ),
                                                                            )
                                                                            .with_content(
                                                                                TileContent::Window(
                                                                                    inspector
                                                                                        .window,
                                                                                ),
                                                                            )
                                                                            .build(ctx),
                                                                        ],
                                                                    },
                                                                )
                                                                .build(ctx),
                                                        ],
                                                    })
                                                    .build(ctx),
                                            ],
                                        })
                                        .build(ctx),
                                    TileBuilder::new(WidgetBuilder::new())
                                        .with_content(TileContent::HorizontalTiles {
                                            splitter: 0.66,
                                            tiles: [
                                                TileBuilder::new(WidgetBuilder::new())
                                                    .with_content(TileContent::HorizontalTiles {
                                                        splitter: 0.80,
                                                        tiles: [
                                                            TileBuilder::new(WidgetBuilder::new())
                                                                .with_content(TileContent::Window(
                                                                    asset_browser.window,
                                                                ))
                                                                .build(ctx),
                                                            TileBuilder::new(WidgetBuilder::new())
                                                                .with_content(TileContent::Window(
                                                                    command_stack_viewer.window,
                                                                ))
                                                                .build(ctx),
                                                        ],
                                                    })
                                                    .build(ctx),
                                                TileBuilder::new(WidgetBuilder::new())
                                                    .with_content(TileContent::HorizontalTiles {
                                                        splitter: 0.5,
                                                        tiles: [
                                                            TileBuilder::new(WidgetBuilder::new())
                                                                .with_content(TileContent::Window(
                                                                    log.window,
                                                                ))
                                                                .build(ctx),
                                                            TileBuilder::new(WidgetBuilder::new())
                                                                .with_content(TileContent::Window(
                                                                    navmesh_panel.window,
                                                                ))
                                                                .build(ctx),
                                                        ],
                                                    })
                                                    .build(ctx),
                                            ],
                                        })
                                        .build(ctx),
                                ],
                            })
                            .build(ctx)
                    }))
                    .build(ctx),
                ),
        )
        .add_row(Row::strict(25.0))
        .add_row(Row::stretch())
        .add_column(Column::stretch())
        .build(ctx);

        let save_file_selector = make_save_file_selector(ctx);

        let exit_message_box = MessageBoxBuilder::new(
            WindowBuilder::new(WidgetBuilder::new().with_width(300.0).with_height(100.0))
                .can_close(false)
                .can_minimize(false)
                .open(false)
                .with_title(WindowTitle::Text("Unsaved changes".to_owned())),
        )
        .with_text("There are unsaved changes. Do you wish to save them before exit?")
        .with_buttons(MessageBoxButtons::YesNoCancel)
        .build(ctx);

        let validation_message_box = MessageBoxBuilder::new(
            WindowBuilder::new(WidgetBuilder::new().with_width(400.0).with_height(500.0))
                .can_close(false)
                .can_minimize(false)
                .open(false)
                .with_title(WindowTitle::Text("Validation failed!".to_owned())),
        )
        .with_buttons(MessageBoxButtons::Ok)
        .build(ctx);

        let path_fixer = PathFixer::new(ctx);

        let material_editor = MaterialEditor::new(engine);

        let mut editor = Self {
            navmesh_panel,
            sidebar,
            sound_panel,
            preview,
            scene: None,
            command_stack: CommandStack::new(false),
            message_sender,
            message_receiver,
            interaction_modes: Default::default(),
            current_interaction_mode: None,
            world_outliner,
            root_grid,
            menu,
            exit: false,
            asset_browser,
            exit_message_box,
            save_file_selector,
            configurator,
            log,
            light_panel,
            command_stack_viewer,
            validation_message_box,
            settings,
            model_import_dialog,
            path_fixer,
            material_editor,
<<<<<<< HEAD
            inspector,
=======
            physics_viewer,
>>>>>>> dd4a0aa2
        };

        editor.set_interaction_mode(Some(InteractionModeKind::Move), engine);

        editor
    }

    fn set_scene(&mut self, engine: &mut GameEngine, mut scene: Scene, path: Option<PathBuf>) {
        if let Some(previous_editor_scene) = self.scene.as_ref() {
            engine.scenes.remove(previous_editor_scene.scene);
        }
        self.scene = None;
        self.sync_to_model(engine);
        poll_ui_messages(self, engine);

        // Disable binder so we'll have full control over node's transform even if
        // it has a physical body.
        scene.physics_binder.enabled = false;

        scene.render_target = Some(Texture::new_render_target(0, 0));
        engine.user_interface.send_message(ImageMessage::texture(
            self.preview.frame,
            MessageDirection::ToWidget,
            Some(into_gui_texture(scene.render_target.clone().unwrap())),
        ));

        let root = BaseBuilder::new().build(&mut scene.graph);

        let graph = &mut scene.graph;
        let camera_controller = CameraController::new(graph, root);

        let mut navmeshes = Pool::new();

        for navmesh in scene.navmeshes.iter() {
            let _ = navmeshes.spawn(Navmesh {
                vertices: navmesh
                    .vertices()
                    .iter()
                    .map(|vertex| NavmeshVertex {
                        position: vertex.position,
                    })
                    .collect(),
                triangles: navmesh
                    .triangles()
                    .iter()
                    .map(|triangle| NavmeshTriangle {
                        a: Handle::new(triangle[0], 1),
                        b: Handle::new(triangle[1], 1),
                        c: Handle::new(triangle[2], 1),
                    })
                    .collect(),
            });
        }

        let editor_scene = EditorScene {
            path: path.clone(),
            root,
            camera_controller,
            physics: Physics::new(&scene),
            navmeshes,
            scene: engine.scenes.add(scene),
            selection: Default::default(),
            clipboard: Default::default(),
        };

        self.interaction_modes = vec![
            InteractionMode::Select(SelectInteractionMode::new(
                self.preview.frame,
                self.preview.selection_frame,
                self.message_sender.clone(),
            )),
            InteractionMode::Move(MoveInteractionMode::new(
                &editor_scene,
                engine,
                self.message_sender.clone(),
            )),
            InteractionMode::Scale(ScaleInteractionMode::new(
                &editor_scene,
                engine,
                self.message_sender.clone(),
            )),
            InteractionMode::Rotate(RotateInteractionMode::new(
                &editor_scene,
                engine,
                self.message_sender.clone(),
            )),
            InteractionMode::Navmesh(EditNavmeshMode::new(
                &editor_scene,
                engine,
                self.message_sender.clone(),
            )),
            InteractionMode::Terrain(TerrainInteractionMode::new(
                &editor_scene,
                engine,
                self.message_sender.clone(),
                self.sidebar.terrain_section.brush_section.brush.clone(),
            )),
        ];

        self.command_stack = CommandStack::new(false);
        self.scene = Some(editor_scene);

        self.set_interaction_mode(Some(InteractionModeKind::Move), engine);
        self.sync_to_model(engine);

        engine.user_interface.send_message(WindowMessage::title(
            self.preview.window,
            MessageDirection::ToWidget,
            WindowTitle::Text(format!(
                "Scene Preview - {}",
                path.map_or("Unnamed Scene".to_string(), |p| p
                    .to_string_lossy()
                    .to_string())
            )),
        ));

        engine.renderer.flush();
    }

    fn set_interaction_mode(&mut self, mode: Option<InteractionModeKind>, engine: &mut GameEngine) {
        if let Some(editor_scene) = self.scene.as_ref() {
            if self.current_interaction_mode != mode {
                // Deactivate current first.
                if let Some(current_mode) = self.current_interaction_mode {
                    self.interaction_modes[current_mode as usize].deactivate(editor_scene, engine);
                }

                self.current_interaction_mode = mode;
            }
        }
    }

    pub fn handle_ui_message(&mut self, message: &UiMessage, engine: &mut GameEngine) {
        scope_profile!();

        // Prevent infinite message loops.
        if message.has_flags(MSG_SYNC_FLAG) {
            return;
        }

        self.configurator.handle_ui_message(message, engine);
        self.menu.handle_ui_message(
            message,
            MenuContext {
                engine,
                editor_scene: self.scene.as_mut(),
                sidebar_window: self.sidebar.window,
                world_outliner_window: self.world_outliner.window,
                asset_window: self.asset_browser.window,
                configurator_window: self.configurator.window,
                light_panel: self.light_panel.window,
                log_panel: self.log.window,
                settings: &mut self.settings,
                path_fixer: self.path_fixer.window,
            },
        );

        self.log.handle_ui_message(message, engine);
        self.asset_browser.handle_ui_message(message, engine);
        self.command_stack_viewer.handle_ui_message(message);
        self.path_fixer
            .handle_ui_message(message, &mut engine.user_interface);

        if let Some(editor_scene) = self.scene.as_mut() {
            self.navmesh_panel.handle_message(
                message,
                editor_scene,
                engine,
                if let InteractionMode::Navmesh(edit_mode) =
                    &mut self.interaction_modes[InteractionModeKind::Navmesh as usize]
                {
                    edit_mode
                } else {
                    unreachable!()
                },
            );

            self.inspector
                .handle_ui_message(message, editor_scene, engine, &self.message_sender);

            self.sound_panel
                .handle_ui_message(&self.message_sender, editor_scene, message, engine);

            self.sidebar
                .handle_ui_message(message, editor_scene, engine);

            self.world_outliner
                .handle_ui_message(message, editor_scene, engine);

            self.light_panel
                .handle_ui_message(message, editor_scene, engine);

            self.preview
                .handle_ui_message(message, &engine.user_interface);

            self.material_editor
                .handle_ui_message(message, engine, &self.message_sender);

            self.physics_viewer.handle_ui_message(
                &self.message_sender,
                editor_scene,
                message,
                engine,
            );

            self.model_import_dialog.handle_ui_message(
                message,
                &engine.user_interface,
                &self.message_sender,
            );

            let frame_size = engine
                .user_interface
                .node(self.preview.frame)
                .screen_bounds()
                .size;

            if message.destination() == self.preview.frame {
                if let UiMessageData::Widget(msg) = &message.data() {
                    match *msg {
                        WidgetMessage::MouseDown { button, pos, .. } => {
                            engine.user_interface.capture_mouse(self.preview.frame);
                            if button == MouseButton::Left {
                                if let Some(current_im) = self.current_interaction_mode {
                                    let screen_bounds = engine
                                        .user_interface
                                        .node(self.preview.frame)
                                        .screen_bounds();
                                    let rel_pos = pos - screen_bounds.position;

                                    self.preview.click_mouse_pos = Some(rel_pos);

                                    self.interaction_modes[current_im as usize]
                                        .on_left_mouse_button_down(
                                            editor_scene,
                                            engine,
                                            rel_pos,
                                            frame_size,
                                        );
                                }
                            }
                            editor_scene.camera_controller.on_mouse_button_down(button);
                        }
                        WidgetMessage::MouseUp { button, pos, .. } => {
                            engine.user_interface.release_mouse_capture();

                            if button == MouseButton::Left {
                                self.preview.click_mouse_pos = None;
                                if let Some(current_im) = self.current_interaction_mode {
                                    let screen_bounds = engine
                                        .user_interface
                                        .node(self.preview.frame)
                                        .screen_bounds();
                                    let rel_pos = pos - screen_bounds.position;
                                    self.interaction_modes[current_im as usize]
                                        .on_left_mouse_button_up(
                                            editor_scene,
                                            engine,
                                            rel_pos,
                                            frame_size,
                                        );
                                }
                            }
                            editor_scene.camera_controller.on_mouse_button_up(button);
                        }
                        WidgetMessage::MouseWheel { amount, .. } => {
                            let graph = &mut engine.scenes[editor_scene.scene].graph;
                            editor_scene.camera_controller.on_mouse_wheel(amount, graph);
                        }
                        WidgetMessage::MouseMove { pos, .. } => {
                            let last_pos = *self.preview.last_mouse_pos.get_or_insert(pos);
                            let mouse_offset = pos - last_pos;
                            editor_scene.camera_controller.on_mouse_move(mouse_offset);
                            let screen_bounds = engine
                                .user_interface
                                .node(self.preview.frame)
                                .screen_bounds();
                            let rel_pos = pos - screen_bounds.position;

                            if let Some(current_im) = self.current_interaction_mode {
                                self.interaction_modes[current_im as usize].on_mouse_move(
                                    mouse_offset,
                                    rel_pos,
                                    editor_scene.camera_controller.camera,
                                    editor_scene,
                                    engine,
                                    frame_size,
                                    &self.settings,
                                );
                            }
                            self.preview.last_mouse_pos = Some(pos);
                        }
                        WidgetMessage::KeyUp(key) => {
                            editor_scene.camera_controller.on_key_up(key);

                            if let Some(current_im) = self.current_interaction_mode {
                                self.interaction_modes[current_im as usize].on_key_up(
                                    key,
                                    editor_scene,
                                    engine,
                                );
                            }
                        }
                        WidgetMessage::KeyDown(key) => {
                            editor_scene.camera_controller.on_key_down(key);

                            if let Some(current_im) = self.current_interaction_mode {
                                self.interaction_modes[current_im as usize].on_key_down(
                                    key,
                                    editor_scene,
                                    engine,
                                );
                            }

                            match key {
                                KeyCode::Y => {
                                    if engine.user_interface.keyboard_modifiers().control {
                                        self.message_sender
                                            .send(Message::RedoSceneCommand)
                                            .unwrap();
                                    }
                                }
                                KeyCode::Z => {
                                    if engine.user_interface.keyboard_modifiers().control {
                                        self.message_sender
                                            .send(Message::UndoSceneCommand)
                                            .unwrap();
                                    }
                                }
                                KeyCode::Key1 => self.set_interaction_mode(
                                    Some(InteractionModeKind::Select),
                                    engine,
                                ),
                                KeyCode::Key2 => self
                                    .set_interaction_mode(Some(InteractionModeKind::Move), engine),
                                KeyCode::Key3 => self.set_interaction_mode(
                                    Some(InteractionModeKind::Rotate),
                                    engine,
                                ),
                                KeyCode::Key4 => self
                                    .set_interaction_mode(Some(InteractionModeKind::Scale), engine),
                                KeyCode::L
                                    if engine.user_interface.keyboard_modifiers().control =>
                                {
                                    self.menu
                                        .open_load_file_selector(&mut engine.user_interface);
                                }
                                KeyCode::C
                                    if engine.user_interface.keyboard_modifiers().control =>
                                {
                                    if let Selection::Graph(graph_selection) =
                                        &editor_scene.selection
                                    {
                                        editor_scene.clipboard.fill_from_selection(
                                            graph_selection,
                                            editor_scene.scene,
                                            &editor_scene.physics,
                                            engine,
                                        );
                                    }
                                }
                                KeyCode::V
                                    if engine.user_interface.keyboard_modifiers().control =>
                                {
                                    if !editor_scene.clipboard.is_empty() {
                                        self.message_sender
                                            .send(Message::do_scene_command(PasteCommand::new()))
                                            .unwrap();
                                    }
                                }
                                KeyCode::Delete => {
                                    if !editor_scene.selection.is_empty() {
                                        match editor_scene.selection {
                                            Selection::Graph(_) => {
                                                self.message_sender
                                                    .send(Message::DoSceneCommand(
                                                        make_delete_selection_command(
                                                            editor_scene,
                                                            engine,
                                                        ),
                                                    ))
                                                    .unwrap();
                                            }
                                            Selection::Sound(ref selection) => {
                                                let mut commands = selection
                                                    .sources()
                                                    .iter()
                                                    .map(|&source| {
                                                        SceneCommand::new(
                                                            DeleteSoundSourceCommand::new(source),
                                                        )
                                                    })
                                                    .collect::<Vec<_>>();

                                                commands.insert(
                                                    0,
                                                    SceneCommand::new(ChangeSelectionCommand::new(
                                                        Selection::None,
                                                        editor_scene.selection.clone(),
                                                    )),
                                                );

                                                self.message_sender
                                                    .send(Message::do_scene_command(
                                                        CommandGroup::from(commands),
                                                    ))
                                                    .unwrap();
                                            }
                                            _ => (),
                                        }
                                    }
                                }
                                _ => (),
                            }
                        }
                        WidgetMessage::Drop(handle) => {
                            if handle.is_some() {
                                if let Some(item) =
                                    engine.user_interface.node(handle).cast::<AssetItem>()
                                {
                                    // Make sure all resources loaded with relative paths only.
                                    // This will make scenes portable.
                                    let relative_path = make_relative_path(&item.path);

                                    match item.kind {
                                        AssetKind::Model => {
                                            self.model_import_dialog
                                                .open(relative_path, &engine.user_interface);
                                        }
                                        AssetKind::Texture => {
                                            let cursor_pos =
                                                engine.user_interface.cursor_position();
                                            let screen_bounds = engine
                                                .user_interface
                                                .node(self.preview.frame)
                                                .screen_bounds();
                                            let rel_pos = cursor_pos - screen_bounds.position;
                                            let graph = &engine.scenes[editor_scene.scene].graph;
                                            if let Some(result) =
                                                editor_scene.camera_controller.pick(
                                                    rel_pos,
                                                    graph,
                                                    editor_scene.root,
                                                    frame_size,
                                                    false,
                                                    |_, _| true,
                                                )
                                            {
                                                let tex = engine
                                                    .resource_manager
                                                    .request_texture(&relative_path, None);
                                                let texture = tex.clone();
                                                let texture = texture.state();
                                                if let TextureState::Ok(_) = *texture {
                                                    match &mut engine.scenes[editor_scene.scene]
                                                        .graph[result.node]
                                                    {
                                                        Node::Mesh(_) => {
                                                            self.message_sender
                                                                .send(Message::do_scene_command(
                                                                    SetMeshTextureCommand::new(
                                                                        result.node,
                                                                        tex,
                                                                    ),
                                                                ))
                                                                .unwrap();
                                                        }
                                                        Node::Sprite(_) => {
                                                            self.message_sender
                                                                .send(Message::do_scene_command(
                                                                    SetSpriteTextureCommand::new(
                                                                        result.node,
                                                                        Some(tex),
                                                                    ),
                                                                ))
                                                                .unwrap();
                                                        }
                                                        Node::ParticleSystem(_) => {
                                                            self.message_sender
                                                                    .send(Message::do_scene_command(
                                                                            SetParticleSystemTextureCommand::new(
                                                                                result.node, Some(tex),
                                                                            ),
                                                                        ),
                                                                    )
                                                                    .unwrap();
                                                        }
                                                        _ => {}
                                                    }
                                                }
                                            }
                                        }
                                        _ => {}
                                    }
                                }
                            }
                        }
                        _ => {}
                    }
                }
            }

            match message.data() {
                UiMessageData::MessageBox(MessageBoxMessage::Close(result))
                    if message.destination() == self.exit_message_box =>
                {
                    match result {
                        MessageBoxResult::No => {
                            self.message_sender
                                .send(Message::Exit { force: true })
                                .unwrap();
                        }
                        MessageBoxResult::Yes => {
                            if let Some(scene) = self.scene.as_ref() {
                                if let Some(path) = scene.path.as_ref() {
                                    self.message_sender
                                        .send(Message::SaveScene(path.clone()))
                                        .unwrap();
                                    self.message_sender
                                        .send(Message::Exit { force: true })
                                        .unwrap();
                                } else {
                                    // Scene wasn't saved yet, open Save As dialog.
                                    engine
                                        .user_interface
                                        .send_message(WindowMessage::open_modal(
                                            self.save_file_selector,
                                            MessageDirection::ToWidget,
                                            true,
                                        ));
                                }
                            }
                        }
                        _ => {}
                    }
                }
                UiMessageData::FileSelector(FileSelectorMessage::Commit(path))
                    if message.destination() == self.save_file_selector =>
                {
                    self.message_sender
                        .send(Message::SaveScene(path.clone()))
                        .unwrap();
                    self.message_sender
                        .send(Message::Exit { force: true })
                        .unwrap();
                }

                _ => (),
            }
        }
    }

    fn sync_to_model(&mut self, engine: &mut GameEngine) {
        scope_profile!();

        self.menu
            .sync_to_model(self.scene.as_ref(), &mut engine.user_interface);

        if let Some(editor_scene) = self.scene.as_mut() {
            self.inspector.sync_to_model(editor_scene, engine);
            self.world_outliner.sync_to_model(editor_scene, engine);
            self.sidebar.sync_to_model(editor_scene, engine);
            self.navmesh_panel.sync_to_model(editor_scene, engine);
            self.sound_panel.sync_to_model(editor_scene, engine);
            self.material_editor
                .sync_to_model(&mut engine.user_interface);
            self.physics_viewer.sync_to_model(editor_scene, engine);
            self.command_stack_viewer.sync_to_model(
                &mut self.command_stack,
                &SceneContext {
                    scene: &mut engine.scenes[editor_scene.scene],
                    message_sender: self.message_sender.clone(),
                    editor_scene,
                    resource_manager: engine.resource_manager.clone(),
                },
                &mut engine.user_interface,
            )
        } else {
            self.world_outliner.clear(&mut engine.user_interface);
        }
    }

    fn post_update(&mut self, engine: &mut GameEngine) {
        if let Some(scene) = self.scene.as_mut() {
            self.world_outliner.post_update(scene, engine);
        }
    }

    fn update(&mut self, engine: &mut GameEngine, dt: f32) {
        scope_profile!();

        let mut needs_sync = false;

        while let Ok(message) = self.message_receiver.try_recv() {
            self.log.handle_message(&message, engine);
            self.path_fixer
                .handle_message(&message, &mut engine.user_interface);

            if let Some(editor_scene) = self.scene.as_ref() {
                self.inspector
                    .handle_message(&message, editor_scene, engine);
            }

            match message {
                Message::DoSceneCommand(command) => {
                    if let Some(editor_scene) = self.scene.as_mut() {
                        self.command_stack.do_command(
                            command.into_inner(),
                            SceneContext {
                                scene: &mut engine.scenes[editor_scene.scene],
                                message_sender: self.message_sender.clone(),
                                editor_scene,
                                resource_manager: engine.resource_manager.clone(),
                            },
                        );
                        needs_sync = true;
                    }
                }
                Message::UndoSceneCommand => {
                    if let Some(editor_scene) = self.scene.as_mut() {
                        self.command_stack.undo(SceneContext {
                            scene: &mut engine.scenes[editor_scene.scene],
                            message_sender: self.message_sender.clone(),
                            editor_scene,
                            resource_manager: engine.resource_manager.clone(),
                        });
                        needs_sync = true;
                    }
                }
                Message::RedoSceneCommand => {
                    if let Some(editor_scene) = self.scene.as_mut() {
                        self.command_stack.redo(SceneContext {
                            scene: &mut engine.scenes[editor_scene.scene],
                            message_sender: self.message_sender.clone(),
                            editor_scene,
                            resource_manager: engine.resource_manager.clone(),
                        });
                        needs_sync = true;
                    }
                }
                Message::ClearSceneCommandStack => {
                    if let Some(editor_scene) = self.scene.as_mut() {
                        self.command_stack.clear(SceneContext {
                            scene: &mut engine.scenes[editor_scene.scene],
                            message_sender: self.message_sender.clone(),
                            editor_scene,
                            resource_manager: engine.resource_manager.clone(),
                        });
                        needs_sync = true;
                    }
                }
                Message::SelectionChanged => {
                    self.world_outliner.sync_selection = true;
                }
                Message::SyncToModel => {
                    needs_sync = true;
                }
                Message::SaveScene(path) => {
                    if let Some(editor_scene) = self.scene.as_mut() {
                        match editor_scene.save(path.clone(), engine) {
                            Ok(message) => {
                                engine.user_interface.send_message(WindowMessage::title(
                                    self.preview.window,
                                    MessageDirection::ToWidget,
                                    WindowTitle::Text(format!(
                                        "Scene Preview - {}",
                                        path.display()
                                    )),
                                ));

                                self.message_sender.send(Message::Log(message)).unwrap();
                            }
                            Err(message) => {
                                self.message_sender
                                    .send(Message::Log(message.clone()))
                                    .unwrap();

                                engine.user_interface.send_message(MessageBoxMessage::open(
                                    self.validation_message_box,
                                    MessageDirection::ToWidget,
                                    None,
                                    Some(message),
                                ));
                            }
                        }
                    }
                }
                Message::LoadScene(scene_path) => {
                    let result = {
                        rg3d::core::futures::executor::block_on(Scene::from_file(
                            &scene_path,
                            engine.resource_manager.clone(),
                            &MaterialSearchOptions::UsePathDirectly,
                        ))
                    };
                    match result {
                        Ok(scene) => {
                            self.set_scene(engine, scene, Some(scene_path));
                        }
                        Err(e) => {
                            self.message_sender
                                .send(Message::Log(e.to_string()))
                                .unwrap();
                        }
                    }
                }
                Message::SetInteractionMode(mode_kind) => {
                    self.set_interaction_mode(Some(mode_kind), engine);
                }
                Message::Exit { force } => {
                    if force {
                        self.exit = true;
                    } else if self.scene.is_some() {
                        engine.user_interface.send_message(MessageBoxMessage::open(
                            self.exit_message_box,
                            MessageDirection::ToWidget,
                            None,
                            None,
                        ));
                    } else {
                        self.exit = true;
                    }
                }
                Message::Log(msg) => {
                    println!("{}", msg);
                }
                Message::CloseScene => {
                    if let Some(editor_scene) = self.scene.take() {
                        engine.scenes.remove(editor_scene.scene);
                        needs_sync = true;

                        // Preview frame has scene frame texture assigned, it must be cleared explicitly,
                        // otherwise it will show last rendered frame in preview which is not what we want.
                        engine.user_interface.send_message(ImageMessage::texture(
                            self.preview.frame,
                            MessageDirection::ToWidget,
                            None,
                        ));
                    }
                }
                Message::NewScene => {
                    let mut scene = Scene::new();

                    scene.ambient_lighting_color = Color::opaque(200, 200, 200);

                    self.set_scene(engine, scene, None);
                }
                Message::Configure { working_directory } => {
                    assert!(self.scene.is_none());

                    self.asset_browser.clear_preview(engine);

                    std::env::set_current_dir(working_directory.clone()).unwrap();

                    engine.get_window().set_title(&format!(
                        "rusty-editor: {}",
                        working_directory.to_string_lossy().to_string()
                    ));

                    engine.resource_manager.state().destroy_unused_resources();

                    engine.renderer.flush();

                    self.asset_browser
                        .set_working_directory(engine, &working_directory);

                    self.model_import_dialog
                        .set_working_directory(engine, &working_directory);

                    self.message_sender
                        .send(Message::Log(format!(
                            "New working directory was successfully set: {:?}",
                            working_directory
                        )))
                        .unwrap();

                    needs_sync = true;
                }
                Message::OpenSettings(section) => {
                    self.menu
                        .settings
                        .open(&engine.user_interface, &self.settings, Some(section));
                }
                Message::OpenMaterialEditor(material) => {
                    self.material_editor.set_material(Some(material), engine);

                    engine.user_interface.send_message(WindowMessage::open(
                        self.material_editor.window,
                        MessageDirection::ToWidget,
                        true,
                    ));
                }
                Message::ShowInAssetBrowser(path) => {
                    self.asset_browser.locate_path(&engine.user_interface, path);
                }
            }
        }

        if needs_sync {
            self.sync_to_model(engine);
        }

        if let Some(editor_scene) = self.scene.as_mut() {
            // Adjust camera viewport to size of frame.
            let scene = &mut engine.scenes[editor_scene.scene];

            scene.drawing_context.clear_lines();

            let camera = scene.graph[editor_scene.camera_controller.camera].as_camera_mut();

            camera.set_z_near(self.settings.graphics.z_near);
            camera.set_z_far(self.settings.graphics.z_far);

            // Create new render target if preview frame has changed its size.
            let (rt_width, rt_height) = if let TextureKind::Rectangle { width, height } =
                scene.render_target.clone().unwrap().data_ref().kind()
            {
                (width, height)
            } else {
                unreachable!();
            };
            if let Some(frame) = engine
                .user_interface
                .node(self.preview.frame)
                .cast::<Image>()
            {
                let frame_size = frame.actual_size();
                if rt_width != frame_size.x as u32 || rt_height != frame_size.y as u32 {
                    let rt = Texture::new_render_target(frame_size.x as u32, frame_size.y as u32);
                    scene.render_target = Some(rt.clone());
                    engine.user_interface.send_message(ImageMessage::texture(
                        self.preview.frame,
                        MessageDirection::ToWidget,
                        Some(into_gui_texture(rt)),
                    ));
                }
            }

            if let Selection::Graph(selection) = &editor_scene.selection {
                for &node in selection.nodes() {
                    let node = &scene.graph[node];
                    let aabb = match node {
                        Node::Base(_) => AxisAlignedBoundingBox::unit(),
                        Node::Light(_) => AxisAlignedBoundingBox::unit(),
                        Node::Camera(_) => AxisAlignedBoundingBox::unit(),
                        Node::Mesh(ref mesh) => mesh.bounding_box(),
                        Node::Sprite(_) => AxisAlignedBoundingBox::unit(),
                        Node::ParticleSystem(_) => AxisAlignedBoundingBox::unit(),
                        Node::Terrain(ref terrain) => terrain.bounding_box(),
                        Node::Decal(_) => AxisAlignedBoundingBox::unit(),
                    };
                    scene
                        .drawing_context
                        .draw_oob(&aabb, node.global_transform(), Color::GREEN);
                }
            }

            fn draw_recursively(
                node: Handle<Node>,
                graph: &Graph,
                ctx: &mut SceneDrawingContext,
                editor_scene: &EditorScene,
                show_tbn: bool,
                show_bounds: bool,
            ) {
                // Ignore editor nodes.
                if node == editor_scene.root {
                    return;
                }

                let node = &graph[node];
                match node {
                    Node::Base(_) => {
                        if show_bounds {
                            ctx.draw_oob(
                                &AxisAlignedBoundingBox::unit(),
                                node.global_transform(),
                                Color::opaque(255, 127, 39),
                            );
                        }
                    }
                    Node::Mesh(mesh) => {
                        if show_tbn {
                            // TODO: Add switch to settings to turn this on/off
                            let transform = node.global_transform();

                            for surface in mesh.surfaces() {
                                for vertex in surface.data().read().unwrap().vertex_buffer.iter() {
                                    let len = 0.025;
                                    let position = transform
                                        .transform_point(&Point3::from(
                                            vertex
                                                .read_3_f32(VertexAttributeUsage::Position)
                                                .unwrap(),
                                        ))
                                        .coords;
                                    let vertex_tangent =
                                        vertex.read_4_f32(VertexAttributeUsage::Tangent).unwrap();
                                    let tangent = transform
                                        .transform_vector(&vertex_tangent.xyz())
                                        .normalize()
                                        .scale(len);
                                    let normal = transform
                                        .transform_vector(
                                            &vertex
                                                .read_3_f32(VertexAttributeUsage::Normal)
                                                .unwrap()
                                                .xyz(),
                                        )
                                        .normalize()
                                        .scale(len);
                                    let binormal = tangent
                                        .xyz()
                                        .cross(&normal)
                                        .scale(vertex_tangent.w)
                                        .normalize()
                                        .scale(len);

                                    ctx.add_line(Line {
                                        begin: position,
                                        end: position + tangent,
                                        color: Color::RED,
                                    });

                                    ctx.add_line(Line {
                                        begin: position,
                                        end: position + normal,
                                        color: Color::BLUE,
                                    });

                                    ctx.add_line(Line {
                                        begin: position,
                                        end: position + binormal,
                                        color: Color::GREEN,
                                    });
                                }
                            }
                        }
                    }
                    _ => {}
                }

                for &child in node.children() {
                    draw_recursively(child, graph, ctx, editor_scene, show_tbn, show_bounds)
                }
            }

            // Draw pivots.
            draw_recursively(
                scene.graph.get_root(),
                &scene.graph,
                &mut scene.drawing_context,
                editor_scene,
                self.settings.debugging.show_tbn,
                self.settings.debugging.show_bounds,
            );

            if self.settings.debugging.show_physics {
                editor_scene
                    .physics
                    .draw(&mut scene.drawing_context, &scene.graph);
            }

            let graph = &mut scene.graph;

            editor_scene.camera_controller.update(graph, dt);

            if let Some(mode) = self.current_interaction_mode {
                self.interaction_modes[mode as usize].update(
                    editor_scene,
                    editor_scene.camera_controller.camera,
                    engine,
                );
            }

            self.asset_browser.update(engine);
            self.material_editor.update(engine);
        }
    }
}

fn poll_ui_messages(editor: &mut Editor, engine: &mut GameEngine) {
    scope_profile!();

    while let Some(ui_message) = engine.user_interface.poll_message() {
        editor.handle_ui_message(&ui_message, engine);
    }
}

fn update(
    editor: &mut Editor,
    engine: &mut GameEngine,
    elapsed_time: &mut f32,
    fixed_timestep: f32,
    clock: &Instant,
) {
    scope_profile!();

    let mut dt = clock.elapsed().as_secs_f32() - *elapsed_time;
    while dt >= fixed_timestep {
        dt -= fixed_timestep;
        *elapsed_time += fixed_timestep;
        engine.update(fixed_timestep);
        editor.update(engine, fixed_timestep);

        poll_ui_messages(editor, engine);

        editor.post_update(engine);

        if dt >= 1.5 * fixed_timestep {
            break;
        }
    }

    let window = engine.get_window();
    window.set_cursor_icon(translate_cursor_icon(engine.user_interface.cursor()));
    window.request_redraw();
}

fn main() {
    let event_loop = EventLoop::new();

    let inner_size = if let Some(primary_monitor) = event_loop.primary_monitor() {
        let mut monitor_dimensions = primary_monitor.size();
        monitor_dimensions.height = (monitor_dimensions.height as f32 * 0.7) as u32;
        monitor_dimensions.width = (monitor_dimensions.width as f32 * 0.7) as u32;
        monitor_dimensions.to_logical::<f32>(primary_monitor.scale_factor())
    } else {
        LogicalSize::new(1024.0, 768.0)
    };

    let window_builder = rg3d::window::WindowBuilder::new()
        .with_inner_size(inner_size)
        .with_title("rusty editor")
        .with_resizable(true);

    let mut engine = GameEngine::new(window_builder, &event_loop, true).unwrap();

    engine.resource_manager.state().set_textures_import_options(
        TextureImportOptions::default().with_compression(CompressionOptions::NoCompression),
    );

    let overlay_pass = OverlayRenderPass::new(engine.renderer.pipeline_state());
    engine.renderer.add_render_pass(overlay_pass);

    let mut editor = Editor::new(&mut engine);
    let clock = Instant::now();
    let fixed_timestep = 1.0 / 60.0;
    let mut elapsed_time = 0.0;

    event_loop.run(move |event, _, control_flow| match event {
        Event::MainEventsCleared => {
            update(
                &mut editor,
                &mut engine,
                &mut elapsed_time,
                fixed_timestep,
                &clock,
            );

            if editor.exit {
                *control_flow = ControlFlow::Exit;
            }
        }
        Event::RedrawRequested(_) => {
            engine.render().unwrap();
        }
        Event::WindowEvent { event, .. } => {
            match event {
                WindowEvent::CloseRequested => {
                    editor
                        .message_sender
                        .send(Message::Exit { force: false })
                        .unwrap();
                }
                WindowEvent::Resized(size) => {
                    if let Err(e) = engine.renderer.set_frame_size(size.into()) {
                        rg3d::utils::log::Log::writeln(
                            MessageKind::Error,
                            format!("Failed to set renderer size! Reason: {:?}", e),
                        );
                    }
                    engine.user_interface.send_message(WidgetMessage::width(
                        editor.root_grid,
                        MessageDirection::ToWidget,
                        size.width as f32,
                    ));
                    engine.user_interface.send_message(WidgetMessage::height(
                        editor.root_grid,
                        MessageDirection::ToWidget,
                        size.height as f32,
                    ));
                }
                _ => (),
            }

            if let Some(os_event) = translate_event(&event) {
                engine.user_interface.process_os_event(&os_event);
            }
        }
        Event::LoopDestroyed => {
            if let Ok(profiling_results) = rg3d::core::profiler::print() {
                if let Ok(mut file) =
                    fs::File::create(project_dirs::working_data_dir("profiling.log"))
                {
                    let _ = writeln!(file, "{}", profiling_results);
                }
            }
        }
        _ => *control_flow = ControlFlow::Poll,
    });
}<|MERGE_RESOLUTION|>--- conflicted
+++ resolved
@@ -32,14 +32,11 @@
 pub mod utils;
 pub mod world;
 
-<<<<<<< HEAD
 use crate::asset::AssetItem;
 use crate::command::Command;
 use crate::inspector::Inspector;
 use crate::scene::commands::SceneCommand;
-=======
 use crate::world::physics::PhysicsViewer;
->>>>>>> dd4a0aa2
 use crate::{
     asset::{AssetBrowser, AssetItem, AssetKind},
     camera::CameraController,
@@ -834,11 +831,8 @@
     model_import_dialog: ModelImportDialog,
     path_fixer: PathFixer,
     material_editor: MaterialEditor,
-<<<<<<< HEAD
     inspector: Inspector,
-=======
     physics_viewer: PhysicsViewer,
->>>>>>> dd4a0aa2
 }
 
 impl Editor {
@@ -1118,11 +1112,8 @@
             model_import_dialog,
             path_fixer,
             material_editor,
-<<<<<<< HEAD
             inspector,
-=======
             physics_viewer,
->>>>>>> dd4a0aa2
         };
 
         editor.set_interaction_mode(Some(InteractionModeKind::Move), engine);
