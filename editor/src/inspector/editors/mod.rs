use crate::{
    inspector::editors::{
        animation::{
            AnimationContainerPropertyEditorDefinition, AnimationPropertyEditorDefinition,
            MachinePropertyEditorDefinition,
        },
        font::FontPropertyEditorDefinition,
        handle::{EntityKind, NodeHandlePropertyEditorDefinition},
        material::MaterialPropertyEditorDefinition,
        resource::ResourceFieldPropertyEditorDefinition,
        script::ScriptPropertyEditorDefinition,
        spritesheet::SpriteSheetFramesContainerEditorDefinition,
        surface::SurfaceDataPropertyEditorDefinition,
        texture::TexturePropertyEditorDefinition,
    },
    message::MessageSender,
};
<<<<<<< HEAD
use fyrox::script::Script;
=======
use fyrox::gui::font::FontResource;
use fyrox::gui::UiNode;
>>>>>>> 83af905e
use fyrox::{
    asset::{manager::ResourceManager, Resource},
    core::{
        futures::executor::block_on,
        parking_lot::Mutex,
        pool::{ErasedHandle, Handle},
    },
    gui,
    gui::inspector::editors::{
        bit::BitFieldPropertyEditorDefinition, collection::VecCollectionPropertyEditorDefinition,
        enumeration::EnumPropertyEditorDefinition, inherit::InheritablePropertyEditorDefinition,
        inspectable::InspectablePropertyEditorDefinition, path::PathPropertyEditorDefinition,
        PropertyEditorDefinitionContainer,
    },
    gui::UserInterface,
    material::{
        shader::{Shader, ShaderResource},
        MaterialResource,
    },
    renderer::framework::state::PolygonFillMode,
    resource::{
        curve::{CurveResource, CurveResourceState},
        model::{MaterialSearchOptions, Model, ModelResource},
        texture::{
            CompressionOptions, MipFilter, TextureMagnificationFilter, TextureMinificationFilter,
            TextureResource, TextureWrapMode,
        },
    },
    scene,
    scene::{
        base::{Base, LevelOfDetail, LodGroup, Mobility, Property, PropertyValue},
        camera::{
            ColorGradingLut, Exposure, OrthographicProjection, PerspectiveProjection, Projection,
            SkyBox,
        },
        collider::{
            BallShape, BitMask, CapsuleShape, ColliderShape, ConeShape, ConvexPolyhedronShape,
            CuboidShape, CylinderShape, GeometrySource, HeightfieldShape, InteractionGroups,
            SegmentShape, TriangleShape, TrimeshShape,
        },
        dim2,
        graph::physics::CoefficientCombineRule,
        joint::*,
        light::{
            directional::{CsmOptions, FrustumSplitOptions},
            BaseLight,
        },
        mesh::{
            surface::{BlendShape, Surface, SurfaceSharedData},
            RenderPath,
        },
        node::Node,
        particle_system::{
            emitter::{
                base::BaseEmitter, cuboid::CuboidEmitter, cylinder::CylinderEmitter,
                sphere::SphereEmitter, Emitter,
            },
            ParticleSystemRng,
        },
        ragdoll::Limb,
        rigidbody::RigidBodyType,
        sound::{
            self,
            filter::{
                AllPassFilterEffect, BandPassFilterEffect, HighPassFilterEffect,
                HighShelfFilterEffect, LowPassFilterEffect, LowShelfFilterEffect,
            },
            reverb::Reverb,
            Attenuate, AudioBus, Biquad, DistanceModel, Effect, SoundBuffer, SoundBufferResource,
            Status,
        },
        terrain::{Chunk, Layer},
        transform::Transform,
    },
};
use std::{path::Path, sync::Arc};

pub mod animation;
pub mod font;
pub mod handle;
pub mod material;
pub mod resource;
pub mod script;
pub mod spritesheet;
pub mod surface;
pub mod texture;

pub fn make_status_enum_editor_definition() -> EnumPropertyEditorDefinition<Status> {
    EnumPropertyEditorDefinition {
        variant_generator: |i| match i {
            0 => Status::Stopped,
            1 => Status::Playing,
            2 => Status::Paused,
            _ => unreachable!(),
        },
        index_generator: |v| *v as usize,
        names_generator: || {
            vec![
                "Stopped".to_string(),
                "Playing".to_string(),
                "Paused".to_string(),
            ]
        },
    }
}

fn register_absm_property_editors<T>(container: &PropertyEditorDefinitionContainer)
where
    T: 'static,
{
    use fyrox::generic_animation::machine::{
        node::{
            blendspace::{BlendSpace, BlendSpacePoint},
            BasePoseNode,
        },
        state::{StateAction, StateActionWrapper},
        transition::{AndNode, LogicNode, NotNode, OrNode, XorNode},
        BlendAnimations, BlendAnimationsByIndex, BlendPose, IndexedBlendInput, Machine,
        PlayAnimation, PoseNode, PoseWeight, State,
    };

    container.insert(InspectablePropertyEditorDefinition::<BasePoseNode<Handle<T>>>::new());
    container.insert(InspectablePropertyEditorDefinition::<
        IndexedBlendInput<Handle<T>>,
    >::new());
    container.insert(VecCollectionPropertyEditorDefinition::<
        IndexedBlendInput<Handle<T>>,
    >::new());
    container.insert(InspectablePropertyEditorDefinition::<
        BlendSpacePoint<Handle<T>>,
    >::new());
    container.insert(VecCollectionPropertyEditorDefinition::<
        BlendSpacePoint<Handle<T>>,
    >::new());
    container.insert(InspectablePropertyEditorDefinition::<BlendPose<Handle<T>>>::new());
    container.insert(VecCollectionPropertyEditorDefinition::<BlendPose<Handle<T>>>::new());
    container.insert(EnumPropertyEditorDefinition::<PoseWeight>::new());
    container.insert(EnumPropertyEditorDefinition::<StateAction<Handle<T>>>::new());
    container.insert(InspectablePropertyEditorDefinition::<
        StateActionWrapper<Handle<T>>,
    >::new());
    container.insert(VecCollectionPropertyEditorDefinition::<
        StateActionWrapper<Handle<T>>,
    >::new());
    container.insert(InspectablePropertyEditorDefinition::<
        BlendAnimationsByIndex<Handle<T>>,
    >::new());
    container.insert(InspectablePropertyEditorDefinition::<
        BlendAnimations<Handle<T>>,
    >::new());
    container.insert(InspectablePropertyEditorDefinition::<BlendSpace<Handle<T>>>::new());
    container.insert(InspectablePropertyEditorDefinition::<
        PlayAnimation<Handle<T>>,
    >::new());

    container.insert(InspectablePropertyEditorDefinition::<
        Handle<PoseNode<Handle<T>>>,
    >::new());
    container.insert(InspectablePropertyEditorDefinition::<
        Handle<State<Handle<T>>>,
    >::new());

    container.insert(MachinePropertyEditorDefinition::<Handle<T>>::default());
    container.insert(InheritablePropertyEditorDefinition::<Machine<Handle<T>>>::new());

    container.insert(EnumPropertyEditorDefinition::<LogicNode<Handle<T>>>::new());
    container.insert(InspectablePropertyEditorDefinition::<AndNode<Handle<T>>>::new());
    container.insert(InspectablePropertyEditorDefinition::<OrNode<Handle<T>>>::new());
    container.insert(InspectablePropertyEditorDefinition::<XorNode<Handle<T>>>::new());
    container.insert(InspectablePropertyEditorDefinition::<NotNode<Handle<T>>>::new());
}

pub fn make_property_editors_container(sender: MessageSender) -> PropertyEditorDefinitionContainer {
    let container = PropertyEditorDefinitionContainer::new();

    container.insert(TexturePropertyEditorDefinition { untyped: false });
    container.insert(TexturePropertyEditorDefinition { untyped: true });
    container.insert(FontPropertyEditorDefinition);
    container.insert(InheritablePropertyEditorDefinition::<FontResource>::new());
    container.insert(InheritablePropertyEditorDefinition::<Option<TextureResource>>::new());
    container.register_inheritable_vec_collection::<Option<TextureResource>>();

    container.insert(MaterialPropertyEditorDefinition {
        sender: Mutex::new(sender.clone()),
    });
    container.insert(InheritablePropertyEditorDefinition::<MaterialResource>::new());

    container.insert(InheritablePropertyEditorDefinition::<Handle<Node>>::new());
    container.register_inheritable_vec_collection::<Handle<Node>>();
    container.insert(NodeHandlePropertyEditorDefinition::new(
        sender.clone(),
        EntityKind::SceneNode,
    ));

    container.insert(InheritablePropertyEditorDefinition::<Handle<UiNode>>::new());
    container.register_inheritable_vec_collection::<Handle<UiNode>>();
    container.insert(NodeHandlePropertyEditorDefinition::new(
        sender.clone(),
        EntityKind::UiNode,
    ));

    container.register_inheritable_vec_collection::<Surface>();
    container.register_inheritable_inspectable::<Surface>();

    container.register_inheritable_vec_collection::<Layer>();
    container.register_inheritable_inspectable::<Layer>();

    container.register_inheritable_vec_collection::<Emitter>();

    container.register_inheritable_vec_collection::<LevelOfDetail>();
    container.register_inheritable_inspectable::<LevelOfDetail>();

    container.register_inheritable_vec_collection::<ErasedHandle>();
    container.register_inheritable_inspectable::<ErasedHandle>();

    container.register_inheritable_vec_collection::<Property>();
    container.register_inheritable_inspectable::<Property>();

    container.register_inheritable_vec_collection::<GeometrySource>();
    container.register_inheritable_inspectable::<GeometrySource>();

    container.insert(make_status_enum_editor_definition());

    container.insert(EnumPropertyEditorDefinition::<LodGroup>::new_optional());
    container.insert(InheritablePropertyEditorDefinition::<Option<LodGroup>>::new());

    {
        use fyrox::scene::animation::spritesheet::prelude::*;
        container.register_inheritable_enum::<Status, _>();
        container.register_inheritable_inspectable::<LodGroup>();
        container.register_inheritable_inspectable::<SpriteSheetAnimation>();
        container.register_inheritable_vec_collection::<SpriteSheetAnimation>();
        container.register_inheritable_inspectable::<Signal>();
        container.register_inheritable_vec_collection::<Signal>();
    }

    container.insert(ResourceFieldPropertyEditorDefinition::<Model>::new(
        Arc::new(Mutex::new(
            |resource_manager: &ResourceManager, path: &Path| {
                resource_manager.try_request::<Model>(path).map(block_on)
            },
        )),
        sender.clone(),
    ));
    container.insert(InheritablePropertyEditorDefinition::<Option<ModelResource>>::new());
    container.register_inheritable_vec_collection::<Option<ModelResource>>();

    container.insert(ResourceFieldPropertyEditorDefinition::<SoundBuffer>::new(
        Arc::new(Mutex::new(
            |resource_manager: &ResourceManager, path: &Path| {
                resource_manager
                    .try_request::<SoundBuffer>(path)
                    .map(block_on)
            },
        )),
        sender.clone(),
    ));
    container.insert(InheritablePropertyEditorDefinition::<
        Option<SoundBufferResource>,
    >::new());
    container.register_inheritable_vec_collection::<Option<SoundBufferResource>>();

    container.insert(
        ResourceFieldPropertyEditorDefinition::<CurveResourceState>::new(
            Arc::new(Mutex::new(
                |resource_manager: &ResourceManager, path: &Path| {
                    resource_manager
                        .try_request::<CurveResourceState>(path)
                        .map(block_on)
                },
            )),
            sender.clone(),
        ),
    );
    container.insert(InheritablePropertyEditorDefinition::<Option<CurveResource>>::new());
    container.register_inheritable_vec_collection::<Option<CurveResource>>();

    container.insert(ResourceFieldPropertyEditorDefinition::<UserInterface>::new(
        Arc::new(Mutex::new(
            |resource_manager: &ResourceManager, path: &Path| {
                resource_manager
                    .try_request::<UserInterface>(path)
                    .map(block_on)
            },
        )),
        sender.clone(),
    ));
    container.insert(InheritablePropertyEditorDefinition::<
        Option<Resource<UserInterface>>,
    >::new());
    container.register_inheritable_vec_collection::<Option<UserInterface>>();

    container.insert(ResourceFieldPropertyEditorDefinition::<Shader>::new(
        Arc::new(Mutex::new(
            |resource_manager: &ResourceManager, path: &Path| {
                resource_manager.try_request::<Shader>(path).map(block_on)
            },
        )),
        sender,
    ));
    container.insert(InheritablePropertyEditorDefinition::<Option<ShaderResource>>::new());
    container.register_inheritable_vec_collection::<Option<ShaderResource>>();

    container.register_inheritable_inspectable::<ColorGradingLut>();
    container.register_inheritable_inspectable::<InteractionGroups>();

    container.register_inheritable_enum::<JointParams, _>();
    container.register_inheritable_enum::<dim2::joint::JointParams, _>();

    container.register_inheritable_inspectable::<BallJoint>();
    container.register_inheritable_inspectable::<dim2::joint::BallJoint>();
    container.register_inheritable_inspectable::<FixedJoint>();
    container.register_inheritable_inspectable::<dim2::joint::FixedJoint>();
    container.register_inheritable_inspectable::<RevoluteJoint>();
    container.register_inheritable_inspectable::<PrismaticJoint>();
    container.register_inheritable_inspectable::<dim2::joint::PrismaticJoint>();

    container.register_inheritable_inspectable::<Base>();
    container.register_inheritable_inspectable::<BaseLight>();

    container.insert(EnumPropertyEditorDefinition::<Effect>::new());
    container.insert(VecCollectionPropertyEditorDefinition::<Effect>::new());

    container.insert(InspectablePropertyEditorDefinition::<Attenuate>::new());
    container.insert(InspectablePropertyEditorDefinition::<LowPassFilterEffect>::new());
    container.insert(InspectablePropertyEditorDefinition::<HighPassFilterEffect>::new());
    container.insert(InspectablePropertyEditorDefinition::<AllPassFilterEffect>::new());
    container.insert(InspectablePropertyEditorDefinition::<BandPassFilterEffect>::new());
    container.insert(InspectablePropertyEditorDefinition::<LowShelfFilterEffect>::new());
    container.insert(InspectablePropertyEditorDefinition::<HighShelfFilterEffect>::new());
    container.insert(InspectablePropertyEditorDefinition::<Reverb>::new());

    container.register_inheritable_enum::<Emitter, _>();

    container.register_inheritable_inspectable::<Biquad>();
    container.register_inheritable_inspectable::<AudioBus>();
    container.register_inheritable_inspectable::<BaseEmitter>();
    container.register_inheritable_inspectable::<SphereEmitter>();
    container.register_inheritable_inspectable::<CylinderEmitter>();
    container.register_inheritable_inspectable::<CuboidEmitter>();
    container.register_inheritable_inspectable::<PerspectiveProjection>();
    container.register_inheritable_inspectable::<OrthographicProjection>();
    container.register_inheritable_inspectable::<Transform>();
    container.register_inheritable_inspectable::<CsmOptions>();

    container.register_inheritable_inspectable::<Chunk>();
    container.register_inheritable_vec_collection::<Chunk>();

    container.register_inheritable_vec_collection::<BlendShape>();
    container.register_inheritable_inspectable::<BlendShape>();

    container.register_inheritable_option::<ColorGradingLut>();
    container.register_inheritable_option::<Biquad>();
    container.register_inheritable_option::<SkyBox>();

    container.register_inheritable_inspectable::<SkyBox>();

    container.register_inheritable_enum::<dim2::collider::ColliderShape, _>();
    container.register_inheritable_enum::<CoefficientCombineRule, _>();
    container.register_inheritable_enum::<CompressionOptions, _>();
    container.register_inheritable_enum::<TextureWrapMode, _>();
    container.register_inheritable_enum::<TextureMagnificationFilter, _>();
    container.register_inheritable_enum::<TextureMinificationFilter, _>();
    container.register_inheritable_enum::<Projection, _>();
    container.register_inheritable_enum::<ColliderShape, _>();
    container.register_inheritable_enum::<PropertyValue, _>();
    container.register_inheritable_enum::<Mobility, _>();
    container.register_inheritable_enum::<RigidBodyType, _>();
    container.register_inheritable_enum::<Exposure, _>();
    container.register_inheritable_enum::<FrustumSplitOptions, _>();
    container.register_inheritable_enum::<MaterialSearchOptions, _>();
    container.register_inheritable_enum::<DistanceModel, _>();
    container.register_inheritable_enum::<sound::Renderer, _>();
    container.register_inheritable_enum::<RenderPath, _>();

    container.insert(InspectablePropertyEditorDefinition::<
        Option<Vec<Option<Script>>>,
    >::new());
    container.insert(InspectablePropertyEditorDefinition::<Vec<Option<Script>>>::new());
    container.insert(VecCollectionPropertyEditorDefinition::<Option<Script>>::new());
    container.insert(ScriptPropertyEditorDefinition {});

    container.insert(BitFieldPropertyEditorDefinition::<BitMask>::new());

    container.register_inheritable_inspectable::<BallShape>();
    container.register_inheritable_inspectable::<dim2::collider::BallShape>();
    container.register_inheritable_inspectable::<CylinderShape>();
    container.register_inheritable_inspectable::<ConeShape>();
    container.register_inheritable_inspectable::<CuboidShape>();
    container.register_inheritable_inspectable::<dim2::collider::CuboidShape>();
    container.register_inheritable_inspectable::<CapsuleShape>();
    container.register_inheritable_inspectable::<dim2::collider::CapsuleShape>();
    container.register_inheritable_inspectable::<SegmentShape>();
    container.register_inheritable_inspectable::<dim2::collider::SegmentShape>();
    container.register_inheritable_inspectable::<TriangleShape>();
    container.register_inheritable_inspectable::<dim2::collider::TriangleShape>();
    container.register_inheritable_inspectable::<TrimeshShape>();
    container.register_inheritable_inspectable::<dim2::collider::TrimeshShape>();
    container.register_inheritable_inspectable::<HeightfieldShape>();
    container.register_inheritable_inspectable::<dim2::collider::HeightfieldShape>();
    container.register_inheritable_inspectable::<ConvexPolyhedronShape>();
    container.insert(SpriteSheetFramesContainerEditorDefinition);

    container.insert(SurfaceDataPropertyEditorDefinition);
    container.insert(InheritablePropertyEditorDefinition::<SurfaceSharedData>::new());
    container.insert(InheritablePropertyEditorDefinition::<Status>::new());

    register_absm_property_editors::<Node>(&container);
    register_absm_property_editors::<UiNode>(&container);

    container.insert(VecCollectionPropertyEditorDefinition::<
        Handle<scene::animation::Animation>,
    >::new());
    container.insert(AnimationPropertyEditorDefinition::<
        scene::animation::Animation,
    >::default());

    container.insert(VecCollectionPropertyEditorDefinition::<
        Handle<gui::animation::Animation>,
    >::new());
    container.insert(AnimationPropertyEditorDefinition::<gui::animation::Animation>::default());

    container.insert(AnimationContainerPropertyEditorDefinition::<
        scene::animation::AnimationContainer,
    >::default());
    container.insert(AnimationContainerPropertyEditorDefinition::<
        gui::animation::AnimationContainer,
    >::default());
    container.insert(InheritablePropertyEditorDefinition::<
        scene::animation::AnimationContainer,
    >::new());
    container.insert(InheritablePropertyEditorDefinition::<
        gui::animation::AnimationContainer,
    >::new());

    container.insert(InspectablePropertyEditorDefinition::<ParticleSystemRng>::new());
    container.insert(EnumPropertyEditorDefinition::<PolygonFillMode>::new());

    container.insert(EnumPropertyEditorDefinition::<MipFilter>::new());

    container.register_inheritable_inspectable::<Limb>();
    container.insert(VecCollectionPropertyEditorDefinition::<Limb>::new());

    container.insert(PathPropertyEditorDefinition);

    container
}<|MERGE_RESOLUTION|>--- conflicted
+++ resolved
@@ -15,12 +15,8 @@
     },
     message::MessageSender,
 };
-<<<<<<< HEAD
-use fyrox::script::Script;
-=======
 use fyrox::gui::font::FontResource;
 use fyrox::gui::UiNode;
->>>>>>> 83af905e
 use fyrox::{
     asset::{manager::ResourceManager, Resource},
     core::{
@@ -396,13 +392,7 @@
     container.register_inheritable_enum::<sound::Renderer, _>();
     container.register_inheritable_enum::<RenderPath, _>();
 
-    container.insert(InspectablePropertyEditorDefinition::<
-        Option<Vec<Option<Script>>>,
-    >::new());
-    container.insert(InspectablePropertyEditorDefinition::<Vec<Option<Script>>>::new());
-    container.insert(VecCollectionPropertyEditorDefinition::<Option<Script>>::new());
     container.insert(ScriptPropertyEditorDefinition {});
-
     container.insert(BitFieldPropertyEditorDefinition::<BitMask>::new());
 
     container.register_inheritable_inspectable::<BallShape>();
