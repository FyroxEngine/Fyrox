// Copyright (c) 2019-present Dmitry Stepanov and Fyrox Engine contributors.
//
// Permission is hereby granted, free of charge, to any person obtaining a copy
// of this software and associated documentation files (the "Software"), to deal
// in the Software without restriction, including without limitation the rights
// to use, copy, modify, merge, publish, distribute, sublicense, and/or sell
// copies of the Software, and to permit persons to whom the Software is
// furnished to do so, subject to the following conditions:
//
// The above copyright notice and this permission notice shall be included in all
// copies or substantial portions of the Software.
//
// THE SOFTWARE IS PROVIDED "AS IS", WITHOUT WARRANTY OF ANY KIND, EXPRESS OR
// IMPLIED, INCLUDING BUT NOT LIMITED TO THE WARRANTIES OF MERCHANTABILITY,
// FITNESS FOR A PARTICULAR PURPOSE AND NONINFRINGEMENT. IN NO EVENT SHALL THE
// AUTHORS OR COPYRIGHT HOLDERS BE LIABLE FOR ANY CLAIM, DAMAGES OR OTHER
// LIABILITY, WHETHER IN AN ACTION OF CONTRACT, TORT OR OTHERWISE, ARISING FROM,
// OUT OF OR IN CONNECTION WITH THE SOFTWARE OR THE USE OR OTHER DEALINGS IN THE
// SOFTWARE.

use crate::{
    asset::preview::{AssetPreviewGenerator, AssetPreviewTexture},
    fyrox::{
        asset::{manager::ResourceManager, untyped::UntypedResource},
        core::pool::Handle,
        engine::Engine,
        scene::{node::Node, tilemap::tileset::TileSet, Scene},
    },
    load_image,
};
use fyrox::resource::texture::TextureResource;

pub struct TileSetPreview;

impl AssetPreviewGenerator for TileSetPreview {
    fn generate_scene(
        &mut self,
        _resource: &UntypedResource,
        _resource_manager: &ResourceManager,
        _scene: &mut Scene,
    ) -> Handle<Node> {
        Handle::NONE
    }

    fn generate_preview(
        &mut self,
        resource: &UntypedResource,
        _engine: &mut Engine,
    ) -> Option<AssetPreviewTexture> {
        let tile_set_resource = resource.try_cast::<TileSet>()?;
<<<<<<< HEAD
        let texture = tile_set_resource.state().data()?.preview_texture()?;
        Some(AssetPreviewTexture {
            texture,
            flip_y: false,
        })
=======
        let tile_set_data = tile_set_resource.data_ref();
        let tile_set = tile_set_data.as_loaded_ref()?;
        let mut ui = UserInterface::new(Vector2::new(256.0, 256.0));
        let ctx = &mut ui.build_ctx();
        ScreenBuilder::new(
            WidgetBuilder::new().with_child(
                WrapPanelBuilder::new(WidgetBuilder::new().with_children(
                    tile_set.tiles.iter().map(|tile| {
                        let texture = tile
                            .material
                            .data_ref()
                            .as_loaded_ref()
                            .and_then(|material| material.texture("diffuseTexture"));

                        ImageBuilder::new(
                            WidgetBuilder::new()
                                .with_width(32.0)
                                .with_height(32.0)
                                .with_margin(Thickness::uniform(1.0)),
                        )
                        .with_uv_rect(tile.uv_rect)
                        .with_opt_texture(texture)
                        .build(ctx)
                    }),
                ))
                .with_orientation(Orientation::Horizontal)
                .build(ctx),
            ),
        )
        .build(ctx);
        render_ui_to_texture(&mut ui, engine)
>>>>>>> d98dc699
    }

    fn simple_icon(
        &self,
        _resource: &UntypedResource,
        _resource_manager: &ResourceManager,
    ) -> Option<TextureResource> {
        load_image!("../../../resources/tile_set.png")
    }
}<|MERGE_RESOLUTION|>--- conflicted
+++ resolved
@@ -48,45 +48,11 @@
         _engine: &mut Engine,
     ) -> Option<AssetPreviewTexture> {
         let tile_set_resource = resource.try_cast::<TileSet>()?;
-<<<<<<< HEAD
         let texture = tile_set_resource.state().data()?.preview_texture()?;
         Some(AssetPreviewTexture {
             texture,
             flip_y: false,
         })
-=======
-        let tile_set_data = tile_set_resource.data_ref();
-        let tile_set = tile_set_data.as_loaded_ref()?;
-        let mut ui = UserInterface::new(Vector2::new(256.0, 256.0));
-        let ctx = &mut ui.build_ctx();
-        ScreenBuilder::new(
-            WidgetBuilder::new().with_child(
-                WrapPanelBuilder::new(WidgetBuilder::new().with_children(
-                    tile_set.tiles.iter().map(|tile| {
-                        let texture = tile
-                            .material
-                            .data_ref()
-                            .as_loaded_ref()
-                            .and_then(|material| material.texture("diffuseTexture"));
-
-                        ImageBuilder::new(
-                            WidgetBuilder::new()
-                                .with_width(32.0)
-                                .with_height(32.0)
-                                .with_margin(Thickness::uniform(1.0)),
-                        )
-                        .with_uv_rect(tile.uv_rect)
-                        .with_opt_texture(texture)
-                        .build(ctx)
-                    }),
-                ))
-                .with_orientation(Orientation::Horizontal)
-                .build(ctx),
-            ),
-        )
-        .build(ctx);
-        render_ui_to_texture(&mut ui, engine)
->>>>>>> d98dc699
     }
 
     fn simple_icon(
