--- conflicted
+++ resolved
@@ -83,15 +83,8 @@
 
     /// Sends an event to all "subscribers" in the broadcaster.
     pub fn broadcast(&self, event: ResourceEvent) {
-<<<<<<< HEAD
-        let container = self.container.safe_lock();
-        for sender in container.iter() {
-            let _ = sender.send(event.clone());
-        }
-=======
-        let mut container = self.container.lock();
+        let mut container = self.container.safe_lock();
         container.retain(|sender| sender.send(event.clone()).is_ok());
->>>>>>> 9dcdd9c2
     }
 
     /// Sends a [`ResourceEvent::Loaded`] event to all "subscribers" in the broadcaster.
