--- conflicted
+++ resolved
@@ -337,7 +337,7 @@
 }
 
 /// Takes a vector of trivially-copyable values and turns it into a vector of bytes.
-<<<<<<< HEAD
+
 pub fn transmute_vec_as_bytes<T: Pod>(vec: Vec<T>) -> Vec<u8> {
     unsafe {
         let mut vec = std::mem::ManuallyDrop::new(vec);
@@ -346,23 +346,6 @@
             vec.len() * std::mem::size_of::<T>(),
             vec.capacity() * std::mem::size_of::<T>(),
         )
-=======
-pub fn transmute_vec_as_bytes<T: 'static>(vec: Vec<T>) -> Vec<u8> {
-    if TypeId::of::<T>() == TypeId::of::<usize>() {
-        let casted_vec: Vec<usize> = vec
-            .into_iter()
-            .map(|x| *(&x as &dyn Any).downcast_ref::<usize>().unwrap())
-            .collect();
-        return to_bytes_no_padding_usize(&casted_vec);
-    } else if TypeId::of::<T>() == TypeId::of::<f32>() {
-        let casted_vec: Vec<f32> = vec
-            .into_iter()
-            .map(|x| *(&x as &dyn Any).downcast_ref::<f32>().unwrap())
-            .collect();
-        return to_bytes_no_padding_f32(&casted_vec);
-    } else {
-        panic!("Unsupported type");
->>>>>>> ac2c1be9
     }
 }
 
